--- conflicted
+++ resolved
@@ -19,6 +19,7 @@
  */
 
 package nextflow
+
 import java.nio.file.Path
 import java.nio.file.Paths
 import java.util.concurrent.ExecutorService
@@ -30,15 +31,16 @@
 import groovyx.gpars.dataflow.operator.DataflowProcessor
 import groovyx.gpars.util.PoolUtils
 import jsr166y.Phaser
+import nextflow.cli.CliOptions
+import nextflow.cli.CmdRun
 import nextflow.exception.MissingLibraryException
+import nextflow.file.FileHelper
 import nextflow.processor.TaskDispatcher
 import nextflow.processor.TaskProcessor
-import nextflow.script.CliOptions
 import nextflow.trace.TraceFileObserver
 import nextflow.trace.TraceObserver
 import nextflow.util.ConfigHelper
 import nextflow.util.Duration
-import nextflow.file.FileHelper
 
 /**
  * Holds the information on the current execution
@@ -75,10 +77,6 @@
      */
     def boolean resumeMode
 
-<<<<<<< HEAD
-
-=======
->>>>>>> 5572dd87
     /**
      * The script class name
      */
@@ -94,8 +92,6 @@
      */
     def File baseDir
 
-    def CliOptions cliOptions
-
     /**
      * Folder(s) containing libs and classes to be added to the classpath
      */
@@ -115,8 +111,6 @@
     private volatile ExecutorService execService
 
     final private List<Closure<Void>> shutdownHooks = []
-
-    final private List<URL> classpath = []
 
     final int poolSize
 
@@ -172,30 +166,28 @@
      *  {@link CliOptions} object
      *
      */
-    def void init( CliOptions options ) {
-
-
-        this.cliOptions = options
-        this.cacheable = options.cacheable
-        this.resumeMode = options.resume != null
+    def void init( CmdRun runOpts ) {
+
+        this.cacheable = runOpts.cacheable
+        this.resumeMode = runOpts.resume != null
 
         // note -- make sure to use 'FileHelper.asPath' since it guarantee to handle correctly non-standard file system e.g. 'dxfs'
-        this.workDir = FileHelper.asPath(options.workDir).toAbsolutePath()
-        this.setLibDir( options.libPath )
+        this.workDir = FileHelper.asPath(runOpts.workDir).toAbsolutePath()
+        this.setLibDir( runOpts.libPath )
 
         /*
          * create the execution trace observer
          */
         def allObservers = []
-        if( options.traceFile ) {
-            def traceFile = options.traceFile ? FileHelper.asPath(options.traceFile) : null
+        if( runOpts.traceFile ) {
+            def traceFile = runOpts.traceFile ? FileHelper.asPath(runOpts.traceFile) : null
             allObservers << new TraceFileObserver(traceFile)
         }
 
         /*
          * create the Extrae trace object
          */
-        if( options.withExtrae ) {
+        if( runOpts.withExtrae ) {
             try {
                 allObservers << (TraceObserver)Class.forName(EXTRAE_TRACE_CLASS).newInstance()
             }
